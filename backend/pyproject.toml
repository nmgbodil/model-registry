--- conflicted
+++ resolved
@@ -10,20 +10,13 @@
 dependencies = [
   "flask>=3.1.2",
   "flask-cors>=6.0.1",
-<<<<<<< HEAD
-  "types-Flask-Cors",
   "sqlalchemy>=2.0",
   "requests>=2.32,<3",
-  "huggingface_hub>=0.24"
-
-
-=======
-  "types-flask-cors",
+  "huggingface_hub>=0.24",
   "gunicorn>=23.0.0",
   "types-flask-cors",
   "boto3>=1.15.0",
   "types-boto3"
->>>>>>> eb500636
 ]
 
 [project.optional-dependencies]
