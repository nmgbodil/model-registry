[flake8]
max-line-length = 88
<<<<<<< HEAD
exclude = *venv, .git, pycache
=======
exclude = venv, .git, __pycache__, *wsgi.py, gunicorn.conf.py
>>>>>>> eb500636
docstring-convention = google
ignore = E203, W503, D104, D107<|MERGE_RESOLUTION|>--- conflicted
+++ resolved
@@ -1,9 +1,5 @@
 [flake8]
 max-line-length = 88
-<<<<<<< HEAD
-exclude = *venv, .git, pycache
-=======
-exclude = venv, .git, __pycache__, *wsgi.py, gunicorn.conf.py
->>>>>>> eb500636
+exclude = *venv, .git, __pycache__, *wsgi.py, gunicorn.conf.py
 docstring-convention = google
 ignore = E203, W503, D104, D107