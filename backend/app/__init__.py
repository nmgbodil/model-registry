"""Flask app factory for the model registry."""

from __future__ import annotations

from flask import Blueprint, Flask
from flask_cors import CORS

<<<<<<< HEAD
from app.api.ratings import bp_ratings


def create_app() -> Flask:
    """Create and configure the Flask application.

    Args:
        test_config (dict, optional): Configuration dictionary for testing.
            Defaults to None.

    Returns:
        Flask: The configured Flask application instance.
    """
    app = Flask(__name__, instance_relative_config=True)
    CORS(app)

    bp_master = Blueprint(
        "master", __name__, url_prefix="/api"
    )  # Blueprint for api prefix

    # Register new blueprints under bp_master
    bp_master.register_blueprint(bp_ratings)

    @bp_master.get("/")
    def hello() -> str:
        """A simple route that returns a welcome message.

        Returns:
            str: Welcome message.
        """
        return "Hello World, welcome to Model Registry backend!"

    app.register_blueprint(bp_master)
=======
from .api.routes_artifacts import bp_artifact, bp_artifacts
from .api.routes_downloads import bp_downloads
from .api.routes_health import bp
from .config import get_settings
from .db import Base, engine


def create_app() -> Flask:
    """Create and configure the Flask application."""
    settings = get_settings()
    app = Flask(__name__)
    app.config["MAX_CONTENT_LENGTH"] = settings.MAX_CONTENT_LENGTH

    # CORS: allow cross-origin calls; we use X-Authorization.
    CORS(
        app,
        # resources={r"/*": {"origins": "*"}},   # permissive for now
        origins="*",
        supports_credentials=False,  # required when origins="*"
        methods=["GET", "POST", "PUT", "PATCH", "DELETE", "OPTIONS"],
        allow_headers=["Content-Type", "X-Authorization", "Authorization"],
        expose_headers=["offset", "x-next-offset"],
        max_age=600,
    )

    # Register blueprints
    app.register_blueprint(bp)  # /health
    app.register_blueprint(bp_artifacts)  # /artifacts...
    app.register_blueprint(bp_artifact)  # /artifact...
    app.register_blueprint(bp_downloads)

    # Ensure DB tables exist
    Base.metadata.create_all(bind=engine)
>>>>>>> cdf187d5

    return app<|MERGE_RESOLUTION|>--- conflicted
+++ resolved
@@ -5,46 +5,14 @@
 from flask import Blueprint, Flask
 from flask_cors import CORS
 
-<<<<<<< HEAD
 from app.api.ratings import bp_ratings
 
-
-def create_app() -> Flask:
-    """Create and configure the Flask application.
-
-    Args:
-        test_config (dict, optional): Configuration dictionary for testing.
-            Defaults to None.
-
-    Returns:
-        Flask: The configured Flask application instance.
-    """
-    app = Flask(__name__, instance_relative_config=True)
-    CORS(app)
-
-    bp_master = Blueprint(
-        "master", __name__, url_prefix="/api"
-    )  # Blueprint for api prefix
-
-    # Register new blueprints under bp_master
-    bp_master.register_blueprint(bp_ratings)
-
-    @bp_master.get("/")
-    def hello() -> str:
-        """A simple route that returns a welcome message.
-
-        Returns:
-            str: Welcome message.
-        """
-        return "Hello World, welcome to Model Registry backend!"
-
-    app.register_blueprint(bp_master)
-=======
 from .api.routes_artifacts import bp_artifact, bp_artifacts
 from .api.routes_downloads import bp_downloads
 from .api.routes_health import bp
 from .config import get_settings
-from .db import Base, engine
+
+# from .db import Base, engine
 
 
 def create_app() -> Flask:
@@ -65,14 +33,37 @@
         max_age=600,
     )
 
-    # Register blueprints
-    app.register_blueprint(bp)  # /health
-    app.register_blueprint(bp_artifacts)  # /artifacts...
-    app.register_blueprint(bp_artifact)  # /artifact...
-    app.register_blueprint(bp_downloads)
+    # # Register blueprints
+    # app.register_blueprint(bp)  # /health
+    # app.register_blueprint(bp_artifacts)  # /artifacts...
+    # app.register_blueprint(bp_artifact)  # /artifact...
+    # app.register_blueprint(bp_downloads)
+
+    bp_master = Blueprint(
+        "master", __name__, url_prefix="/api"
+    )  # Blueprint for api prefix
+
+    # Register new blueprints under bp_master
+    bp_master.register_blueprint(bp_ratings)
+    bp_master.register_blueprint(bp)
+    bp_master.register_blueprint(bp_artifacts)
+    bp_master.register_blueprint(bp_artifact)
+    bp_master.register_blueprint(bp_downloads)
+
+    @bp_master.get("/")
+    def hello() -> str:
+        """A simple route that returns a welcome message.
+
+        Returns:
+            str: Welcome message.
+        """
+        return "Hello World, welcome to Model Registry backend!"
 
     # Ensure DB tables exist
-    Base.metadata.create_all(bind=engine)
->>>>>>> cdf187d5
+
+    # if os.getenv("APP_ENV") in {"dev", "test"}:
+    #     Base.metadata.create_all(bind=engine)
+
+    app.register_blueprint(bp_master)
 
     return app